/**
 * Licensed to the Apache Software Foundation (ASF) under one or more
 * contributor license agreements.  See the NOTICE file distributed with
 * this work for additional information regarding copyright ownership.
 * The ASF licenses this file to You under the Apache License, Version 2.0
 * (the "License"); you may not use this file except in compliance with
 * the License.  You may obtain a copy of the License at
 *
 *    http://www.apache.org/licenses/LICENSE-2.0
 *
 * Unless required by applicable law or agreed to in writing, software
 * distributed under the License is distributed on an "AS IS" BASIS,
 * WITHOUT WARRANTIES OR CONDITIONS OF ANY KIND, either express or implied.
 * See the License for the specific language governing permissions and
 * limitations under the License.
*/

package kafka.producer

import async.AsyncProducerConfig
import java.util.Properties
import kafka.utils.{Utils, VerifiableProperties}
import kafka.message.{CompressionCodec, NoCompressionCodec}
import kafka.common.{InvalidConfigException, Config}

object ProducerConfig extends Config {
  def validate(config: ProducerConfig) {
    validateClientId(config.clientId)
    validateBatchSize(config.batchNumMessages, config.queueBufferingMaxMessages)
    validateProducerType(config.producerType)
  }

  def validateClientId(clientId: String) {
    validateChars("client.id", clientId)
  }

  def validateBatchSize(batchSize: Int, queueSize: Int) {
    if (batchSize > queueSize)
      throw new InvalidConfigException("Batch size = " + batchSize + " can't be larger than queue size = " + queueSize)
  }

  def validateProducerType(producerType: String) {
    producerType match {
      case "sync" =>
      case "async"=>
      case _ => throw new InvalidConfigException("Invalid value " + producerType + " for producer.type, valid values are sync/async")
    }
  }
}

class ProducerConfig private (val props: VerifiableProperties)
        extends AsyncProducerConfig with SyncProducerConfigShared {
  import ProducerConfig._

  def this(originalProps: Properties) {
    this(new VerifiableProperties(originalProps))
    props.verify()
  }

  /** This is for bootstrapping and the producer will only use it for getting metadata
   * (topics, partitions and replicas). The socket connections for sending the actual data
   * will be established based on the broker information returned in the metadata. The
   * format is host1:port1,host2:port2, and the list can be a subset of brokers or
   * a VIP pointing to a subset of brokers.
   */
  val brokerList = props.getString("broker.list")

  /** the partitioner class for partitioning events amongst sub-topics */
  val partitionerClass = props.getString("partitioner.class", "kafka.producer.DefaultPartitioner")

  /** this parameter specifies whether the messages are sent asynchronously *
   * or not. Valid values are - async for asynchronous send                 *
   *                            sync for synchronous send                   */
  val producerType = props.getString("producer.type", "sync")

  /**
   * This parameter allows you to specify the compression codec for all data generated *
   * by this producer. The default is NoCompressionCodec
   */
  val compressionCodec = {
    val prop = props.getString("compression.codec", NoCompressionCodec.name)
    try {
      CompressionCodec.getCompressionCodec(prop.toInt)
    }
    catch {
      case nfe: NumberFormatException =>
        CompressionCodec.getCompressionCodec(prop)
    }
  }

  /** This parameter allows you to set whether compression should be turned *
   *  on for particular topics
   *
   *  If the compression codec is anything other than NoCompressionCodec,
   *
   *    Enable compression only for specified topics if any
   *
   *    If the list of compressed topics is empty, then enable the specified compression codec for all topics
   *
   *  If the compression codec is NoCompressionCodec, compression is disabled for all topics
   */
  val compressedTopics = Utils.parseCsvList(props.getString("compressed.topics", null))

  /** The leader may be unavailable transiently, which can fail the sending of a message.
    *  This property specifies the number of retries when such failures occur.
    */
  val messageSendMaxRetries = props.getInt("message.send.max.retries", 3)

  /** Before each retry, the producer refreshes the metadata of relevant topics. Since leader
    * election takes a bit of time, this property specifies the amount of time that the producer
    * waits before refreshing the metadata.
    */
  val retryBackoffMs = props.getInt("retry.backoff.ms", 100)

  /**
<<<<<<< HEAD
   * If a request fails it is possible to have the producer automatically retry. This is controlled by this setting.
   * Note that not all errors mean that the message was lost--for example if the network connection is lost we will
   * get a socket exception--in this case enabling retries can result in duplicate messages.
   */
  val producerRetries = props.getInt("producer.num.retries", 3)

  /**
   * The amount of time to wait in between retries
   */
  val producerRetryBackoffMs = props.getInt("producer.retry.backoff.ms", 100)
=======
   * The producer generally refreshes the topic metadata from brokers when there is a failure
   * (partition missing, leader not available...). It will also poll regularly (default: every 10min
   * so 600000ms). If you set this to a negative value, metadata will only get refreshed on failure.
   * If you set this to zero, the metadata will get refreshed after each message sent (not recommended)
   * Important note: the refresh happen only AFTER the message is sent, so if the producer never sends
   * a message the metadata is never refreshed
   */
  val topicMetadataRefreshIntervalMs = props.getInt("topic.metadata.refresh.interval.ms", 600000)
>>>>>>> a4095319

  validate(this)
}<|MERGE_RESOLUTION|>--- conflicted
+++ resolved
@@ -113,18 +113,6 @@
   val retryBackoffMs = props.getInt("retry.backoff.ms", 100)
 
   /**
-<<<<<<< HEAD
-   * If a request fails it is possible to have the producer automatically retry. This is controlled by this setting.
-   * Note that not all errors mean that the message was lost--for example if the network connection is lost we will
-   * get a socket exception--in this case enabling retries can result in duplicate messages.
-   */
-  val producerRetries = props.getInt("producer.num.retries", 3)
-
-  /**
-   * The amount of time to wait in between retries
-   */
-  val producerRetryBackoffMs = props.getInt("producer.retry.backoff.ms", 100)
-=======
    * The producer generally refreshes the topic metadata from brokers when there is a failure
    * (partition missing, leader not available...). It will also poll regularly (default: every 10min
    * so 600000ms). If you set this to a negative value, metadata will only get refreshed on failure.
@@ -133,7 +121,6 @@
    * a message the metadata is never refreshed
    */
   val topicMetadataRefreshIntervalMs = props.getInt("topic.metadata.refresh.interval.ms", 600000)
->>>>>>> a4095319
 
   validate(this)
 }